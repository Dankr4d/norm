--- conflicted
+++ resolved
@@ -15,11 +15,8 @@
 -   [+] Add `createTable` and `dropTable`.
 -   [+] SQLite: Add means to write migrations: `addColumn`, `dropUnusedColumns`, `renameColumnFrom`, and `renameTableFrom`.
 -   [+] PostgreSQL: Add means to writemigrations: `addColumn`, `dropColumns`, `dropUnusedColumns`, `renameColumnFrom`, and `renameTableFrom`.
-<<<<<<< HEAD
+-   [+] Add support for `int64` field type.
 -   [+] Add `getAll` template to get all records without limit or offset.
-=======
--   [+] Add support for `int64` field type.
->>>>>>> 3d4c905b
 -   [r] Rewrite table schema generation so that schemas are generated from typed nodes rather than untyped modes.
 -   [f] Fix "unreachable statement" compile error for certain SQLite use cases.
 
