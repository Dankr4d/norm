# Changelog

-   ❗—backward incompatible change
-   ➕—new feature
-   👌—bugfix
-   🔨—refactoring
-   ✅—test suite improvement


<<<<<<< HEAD
=======
## 1.0.11 (WIP)

-   ❗ SQLite: Switch to [ndb](https://github.com/xzfc/ndb.nim).

>>>>>>> 94cce2b0
## 1.0.10

-   🔨 Rename `getUpdateQuery` to `genUpdateQuery`.
-   👌 Fix compatibility with Nim 0.20.0.


## 1.0.9

-   ❗ Change signatures for `getMany` and `getOne`: instead of `where` and `orderBy` args there's a single `cond` arg.
-   ➕ Add `params` arg to `getMany` and `getOne` to allow safe value insertion in SQL queries.
-   ➕ Add ```getOne(cond: string, params: varargs[string, `$`])``` procs to query a single record by condition.


## 1.0.8

-   ➕ SQLite: Add `{.onUpdate}` and `{.onDelete.}` pragmas (thanks to @alaviss).
-   ➕ SQLite: Add `unique` pragma.
-   👌 SQLite: Add support for multiple foreign keys (thanks to @alaviss).
-   👌 SQLite: Enable foreign keys for all connections (thanks to @alaviss).
-   ✅ Add tests for multiple foreign keys.


## 1.0.7

-   ➕ Add ``orderBy`` argument to ``getMany`` procs.


## 1.0.6

-   ➕ Log all generated SQL statements as debug level logs.


## 1.0.5

-   ➕ Do not require ``chronicles`` package.


## 1.0.4

-   ➕ Add ``WHERE`` lookup to ``getMany`` procs.


## 1.0.3

-   🔨 Objutils: Rename ``[]`` field accessor to ``dot`` to avoid collisions with ``tables`` module.


## 1.0.2

-   ❗ Procs defined in ``db`` macro are now passed as is to the resulting code and are not forced inside ``withDb`` template.
-   ➕ Allow to override column names for fields with ``dbCol`` pragma.


## 1.0.1

-   ➕ Respect custom field parsers and formatters.
-   ➕ Rowutils: Respect ``ro`` pragma in ``toRow`` proc.
-   ➕ Objutils: Respect ``ro`` pragma in ``fieldNames`` proc.
-   ✅ Type conversion: Fix issue with incorrect conversion of field named ``name``.


## 1.0.0

-   🎉 Initial release.
<|MERGE_RESOLUTION|>--- conflicted
+++ resolved
@@ -1,80 +1,77 @@
-# Changelog
-
--   ❗—backward incompatible change
--   ➕—new feature
--   👌—bugfix
--   🔨—refactoring
--   ✅—test suite improvement
-
-
-<<<<<<< HEAD
-=======
-## 1.0.11 (WIP)
-
--   ❗ SQLite: Switch to [ndb](https://github.com/xzfc/ndb.nim).
-
->>>>>>> 94cce2b0
-## 1.0.10
-
--   🔨 Rename `getUpdateQuery` to `genUpdateQuery`.
--   👌 Fix compatibility with Nim 0.20.0.
-
-
-## 1.0.9
-
--   ❗ Change signatures for `getMany` and `getOne`: instead of `where` and `orderBy` args there's a single `cond` arg.
--   ➕ Add `params` arg to `getMany` and `getOne` to allow safe value insertion in SQL queries.
--   ➕ Add ```getOne(cond: string, params: varargs[string, `$`])``` procs to query a single record by condition.
-
-
-## 1.0.8
-
--   ➕ SQLite: Add `{.onUpdate}` and `{.onDelete.}` pragmas (thanks to @alaviss).
--   ➕ SQLite: Add `unique` pragma.
--   👌 SQLite: Add support for multiple foreign keys (thanks to @alaviss).
--   👌 SQLite: Enable foreign keys for all connections (thanks to @alaviss).
--   ✅ Add tests for multiple foreign keys.
-
-
-## 1.0.7
-
--   ➕ Add ``orderBy`` argument to ``getMany`` procs.
-
-
-## 1.0.6
-
--   ➕ Log all generated SQL statements as debug level logs.
-
-
-## 1.0.5
-
--   ➕ Do not require ``chronicles`` package.
-
-
-## 1.0.4
-
--   ➕ Add ``WHERE`` lookup to ``getMany`` procs.
-
-
-## 1.0.3
-
--   🔨 Objutils: Rename ``[]`` field accessor to ``dot`` to avoid collisions with ``tables`` module.
-
-
-## 1.0.2
-
--   ❗ Procs defined in ``db`` macro are now passed as is to the resulting code and are not forced inside ``withDb`` template.
--   ➕ Allow to override column names for fields with ``dbCol`` pragma.
-
-
-## 1.0.1
-
--   ➕ Respect custom field parsers and formatters.
--   ➕ Rowutils: Respect ``ro`` pragma in ``toRow`` proc.
--   ➕ Objutils: Respect ``ro`` pragma in ``fieldNames`` proc.
--   ✅ Type conversion: Fix issue with incorrect conversion of field named ``name``.
-
-
-## 1.0.0
-
--   🎉 Initial release.
+# Changelog
+
+-   ❗—backward incompatible change
+-   ➕—new feature
+-   👌—bugfix
+-   🔨—refactoring
+-   ✅—test suite improvement
+
+
+## 1.0.11 (WIP)
+
+-   ❗ SQLite: Switch to [ndb](https://github.com/xzfc/ndb.nim).
+
+## 1.0.10
+
+-   🔨 Rename `getUpdateQuery` to `genUpdateQuery`.
+-   👌 Fix compatibility with Nim 0.20.0.
+
+
+## 1.0.9
+
+-   ❗ Change signatures for `getMany` and `getOne`: instead of `where` and `orderBy` args there's a single `cond` arg.
+-   ➕ Add `params` arg to `getMany` and `getOne` to allow safe value insertion in SQL queries.
+-   ➕ Add ```getOne(cond: string, params: varargs[string, `$`])``` procs to query a single record by condition.
+
+
+## 1.0.8
+
+-   ➕ SQLite: Add `{.onUpdate}` and `{.onDelete.}` pragmas (thanks to @alaviss).
+-   ➕ SQLite: Add `unique` pragma.
+-   👌 SQLite: Add support for multiple foreign keys (thanks to @alaviss).
+-   👌 SQLite: Enable foreign keys for all connections (thanks to @alaviss).
+-   ✅ Add tests for multiple foreign keys.
+
+
+## 1.0.7
+
+-   ➕ Add ``orderBy`` argument to ``getMany`` procs.
+
+
+## 1.0.6
+
+-   ➕ Log all generated SQL statements as debug level logs.
+
+
+## 1.0.5
+
+-   ➕ Do not require ``chronicles`` package.
+
+
+## 1.0.4
+
+-   ➕ Add ``WHERE`` lookup to ``getMany`` procs.
+
+
+## 1.0.3
+
+-   🔨 Objutils: Rename ``[]`` field accessor to ``dot`` to avoid collisions with ``tables`` module.
+
+
+## 1.0.2
+
+-   ❗ Procs defined in ``db`` macro are now passed as is to the resulting code and are not forced inside ``withDb`` template.
+-   ➕ Allow to override column names for fields with ``dbCol`` pragma.
+
+
+## 1.0.1
+
+-   ➕ Respect custom field parsers and formatters.
+-   ➕ Rowutils: Respect ``ro`` pragma in ``toRow`` proc.
+-   ➕ Objutils: Respect ``ro`` pragma in ``fieldNames`` proc.
+-   ✅ Type conversion: Fix issue with incorrect conversion of field named ``name``.
+
+
+## 1.0.0
+
+-   🎉 Initial release.