import unittest

import strutils, sequtils, times

import norm/postgres


const
  dbHost = "postgres_1"
  customDbHost = "postgres_2"
  dbUser = "postgres"
  dbPassword = ""
  dbDatabase = "postgres"

db(dbHost, dbUser, dbPassword, dbDatabase):
  type
    User {.table: "users".} = object
      email {.unique.}: string
      birthDate {.
        dbType: "TEXT",
        parseIt: it.s.parse("yyyy-MM-dd", utc()),
        formatIt: ?it.format("yyyy-MM-dd")
      .}: DateTime
      lastLogin: DateTime
    Publisher {.table: "publishers".} = object
      title {.unique.}: string
      licensed: bool
    Book {.table: "books".} = object
      title: string
      authorEmail {.fk: User.email, onDelete: "CASCADE".}: string
      publisherTitle {.fk: Publisher.title.}: string

  proc getBookById(id: DbValue): Book = withDb(Book.getOne int(id.i))

  type
    Edition {.table: "editions".} = object
      title: string
      book {.
        dbCol: "bookid",
        dbType: "INTEGER",
        fk: Book
        parser: getBookById,
        formatIt: ?it.id,
        onDelete: "CASCADE"
      .}: Book

suite "Creating and dropping tables, CRUD":
  setup:
    withDb:
      createTables(force=true)

      transaction:
        for i in 1..9:
          var
            user = User(
              email: "test-$#@example.com" % $i,
              birthDate: parse("200$1-0$1-0$1" % $i, "yyyy-MM-dd"),
              lastLogin: parse("2019-08-19 23:32:5$#+04" % $i, "yyyy-MM-dd HH:mm:sszz")
            )
            publisher = Publisher(title: "Publisher $#" % $i, licensed: if i < 6: true else: false)
            book = Book(title: "Book $#" % $i, authorEmail: user.email,
                        publisherTitle: publisher.title)
            edition = Edition(title: "Edition $#" % $i)

          user.insert()
          publisher.insert()
          book.insert()

          edition.book = book
          edition.insert()

  teardown:
    withDb:
      dropTables()

  test "Create tables":
    proc getCols(table: string): seq[string] =
      let query = sql "SELECT column_name FROM information_schema.columns WHERE table_name = $1"

      withDb:
        for col in dbConn.getAllRows(query, table):
          result.add $col[0]

    check getCols("users") == @["id", "email", "birthdate", "lastlogin"]
    check getCols("publishers") == @["id", "title", "licensed"]
    check getCols("books") == @["id", "title", "authoremail", "publishertitle"]
    check getCols("editions") == @["id", "title", "bookid"]

  test "Create records":
    withDb:
      let
        books = Book.getMany 100
        editions = Edition.getMany 100

      check len(books) == 9
      check len(editions) == 9

      check books[5].id == 6
      check books[5].title == "Book 6"

      check editions[7].id == 8
      check editions[7].title == "Edition 8"
      check editions[7].book == books[7]

    withDb:
      let
        publishers = Publisher.getAll()
        books = Book.getAll()
        editions = Edition.getAll()

      check len(publishers) == 9
      check len(books) == 9
      check len(editions) == 9

      check publishers[1].id == 2
      check publishers[1].title == "Publisher 2"

      check books[3].id == 4
      check books[3].title == "Book 4"

      check editions[8].id == 9
      check editions[8].title == "Edition 9"
      check editions[8].book == books[8]

  test "Read records":
    withDb:
      var
        users = @[
          User(birthDate: now(), lastLogin: now()),
          User(birthDate: now(), lastLogin: now()),
          User(birthDate: now(), lastLogin: now()),
          User(birthDate: now(), lastLogin: now()),
          User(birthDate: now(), lastLogin: now()),
          User(birthDate: now(), lastLogin: now()),
          User(birthDate: now(), lastLogin: now()),
          User(birthDate: now(), lastLogin: now()),
          User(birthDate: now(), lastLogin: now()),
          User(birthDate: now(), lastLogin: now())
        ]
        publishers = Publisher().repeat 10
        books = Book().repeat 10
        editions = Edition().repeat 10

      users.getMany(20, offset=5)
      publishers.getMany(20, offset=5)
      books.getMany(20, offset=5)
      editions.getMany(20, offset=5)

      check len(users) == 4
      check users[0].id == 6
      check users[^1].id == 9

      check len(publishers) == 4
      check publishers[0].id == 6
      check publishers[^1].id == 9

      check len(books) == 4
      check books[0].id == 6
      check books[^1].id == 9

      check len(editions) == 4
      check editions[0].id == 6
      check editions[^1].id == 9

      users.getAll()
      publishers.getAll()
      books.getAll()
      editions.getAll()

      check len(users) == 9
      check users[0].id == 1
      check users[^1].id == 9

      check len(publishers) == 9
      check publishers[0].id == 1
      check publishers[^1].id == 9

      check len(books) == 9
      check books[0].id == 1
      check books[^1].id == 9

      check len(editions) == 9
      check editions[0].id == 1
      check editions[^1].id == 9

      var
        user = User(birthDate: now(), lastLogin: now())
        publisher = Publisher()
        book = Book()
        edition = Edition()

      user.getOne 8
      publisher.getOne 8
      book.getOne 8
      edition.getOne 8

      check user.id == 8
      check publisher.id == 8
      check book.id == 8
      check edition.id == 8

  test "Query records":
    withDb:
      let someBooks = Book.getMany(10, cond="title IN ($1, $2) ORDER BY title DESC",
                                   params=[?"Book 1", ?"Book 5"])

      check len(someBooks) == 2
      check someBooks[0].title == "Book 5"
      check someBooks[1].authorEmail == "test-1@example.com"

      let someBook = Book.getOne("authoremail = $1", "test-2@example.com")
      check someBook.id == 2

      expect KeyError:
        let notExistingBook {.used.} = Book.getOne("title = $1", "Does not exist")

    withDb:
<<<<<<< HEAD
      let someBooks = Book.getAll(cond="title NOT IN ($1, $2, $3) ORDER BY title DESC",
                                  params=[?"Book 1", ?"Book 5", ?"Book 9"])

      check len(someBooks) == 6

      check someBooks[0].title == "Book 8"
      check someBooks[1].authorEmail == "test-7@example.com"

      check someBooks[5].title == "Book 2"
      check someBooks[4].authorEmail == "test-3@example.com"
=======
      let
        allBooks = Book.getAll()
        someBooks = Book.getAll(cond="title IN ($1, $2) ORDER BY title DESC",
                                params=[?"Book 1", ?"Book 5"])

      check len(allBooks) == 9

      check len(someBooks) == 2
      check someBooks[0].title == "Book 5"
      check someBooks[1].authorEmail == "test-1@example.com"
>>>>>>> b3697490

  test "Update records":
    withDb:
      var
        book = Book.getOne 2
        edition = Edition.getOne 2

      book.title = "New Book"
      edition.title = "New Edition"

      book.update()
      edition.update()

    withDb:
      check Book.getOne(2).title == "New Book"
      check Edition.getOne(2).title == "New Edition"

  test "Delete records":
    withDb:
      var
        book = Book.getOne 2
        edition = Edition.getOne 2

      book.delete()
      edition.delete()

      expect KeyError:
        discard Book.getOne 2

      expect KeyError:
        discard Edition.getOne 2

  test "Drop tables":
    withDb:
      dropTables()

      expect DbError:
        dbConn.exec sql "SELECT NULL FROM users"
        dbConn.exec sql "SELECT NULL FROM publishers"
        dbConn.exec sql "SELECT NULL FROM books"
        dbConn.exec sql "SELECT NULL FROM editions"

  test "Custom DB":
    withCustomDb(customDbHost, "postgres", "", "postgres"):
      createTables(force=true)

    proc getCols(table: string): seq[string] =
      let query = sql "SELECT column_name FROM information_schema.columns WHERE table_name = $1"

      withCustomDb(customDbHost, "postgres", "", "postgres"):
        for col in dbConn.getAllRows(query, table):
          result.add $col[0]

    check getCols("users") == @["id", "email", "birthdate", "lastlogin"]
    check getCols("publishers") == @["id", "title", "licensed"]
    check getCols("books") == @["id", "title", "authoremail", "publishertitle"]
    check getCols("editions") == @["id", "title", "bookid"]

    withCustomDb(customDbHost, "postgres", "", "postgres"):
      dropTables()

      expect DbError:
        dbConn.exec sql "SELECT NULL FROM users"
        dbConn.exec sql "SELECT NULL FROM publishers"
        dbConn.exec sql "SELECT NULL FROM books"
        dbConn.exec sql "SELECT NULL FROM editions"<|MERGE_RESOLUTION|>--- conflicted
+++ resolved
@@ -215,18 +215,6 @@
         let notExistingBook {.used.} = Book.getOne("title = $1", "Does not exist")
 
     withDb:
-<<<<<<< HEAD
-      let someBooks = Book.getAll(cond="title NOT IN ($1, $2, $3) ORDER BY title DESC",
-                                  params=[?"Book 1", ?"Book 5", ?"Book 9"])
-
-      check len(someBooks) == 6
-
-      check someBooks[0].title == "Book 8"
-      check someBooks[1].authorEmail == "test-7@example.com"
-
-      check someBooks[5].title == "Book 2"
-      check someBooks[4].authorEmail == "test-3@example.com"
-=======
       let
         allBooks = Book.getAll()
         someBooks = Book.getAll(cond="title IN ($1, $2) ORDER BY title DESC",
@@ -237,7 +225,6 @@
       check len(someBooks) == 2
       check someBooks[0].title == "Book 5"
       check someBooks[1].authorEmail == "test-1@example.com"
->>>>>>> b3697490
 
   test "Update records":
     withDb:
